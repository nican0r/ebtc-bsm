// SPDX-License-Identifier: GPL-2.0
pragma solidity ^0.8.0;

import {Test} from "forge-std/Test.sol";
import {FoundryAsserts} from "@chimera/FoundryAsserts.sol";
import "forge-std/console2.sol";

import {TargetFunctions} from "./TargetFunctions.sol";
import "../../../src/ERC4626AssetVault.sol";

// forge test --match-contract CryticToFoundry -vv
contract CryticToFoundry is Test, TargetFunctions, FoundryAsserts {
    function setUp() public {
        setup();

        vm.label(address(mockAssetToken), "mockAssetToken");
        vm.label(address(mockEbtcToken), "mockEbtcToken");
        vm.label(address(second_actor), "second_actor");
        vm.label(address(this), "actor");
        vm.label(address(bsmTester), "bsmTester");
        vm.label(address(techOpsMultisig), "techOpsMultisig");
        vm.label(address(escrow), "escrow");
    }

    // forge test --match-test test_crytic -vvv
    function test_crytic() public {
        bsmTester_updateEscrow();
    } 

<<<<<<< HEAD
    // forge test --match-test test_doomsday_bsmTester_updateAssetVault_always_works_0 -vvv 
    function test_doomsday_bsmTester_updateAssetVault_always_works_0() public {

        bsmTester_buyEbtcWithAsset(3);

        switch_asset(1);
=======
// forge test --match-test test_doomsday_bsmTester_updateEscrow_always_works_0 -vvv 
function test_doomsday_bsmTester_updateEscrow_always_works_0() public {

    bsmTester_sellAsset(3);
>>>>>>> cb864ae0

        asset_mint(0xc7183455a4C133Ae270771860664b6B7ec320bB1,1);

        console2.log("assetVault.totalBalance()", assetVault.totalBalance());
        console2.log("assetVault.depositAmount()", assetVault.depositAmount());

<<<<<<< HEAD
        assetVault_depositToExternalVault_rekt(3,0);

        doomsday_bsmTester_updateAssetVault_always_works();

    }
=======
    console2.log("escrow.totalBalance()", escrow.totalBalance());
    console2.log("escrow.totalAssetsDeposited()", escrow.totalAssetsDeposited());

    escrow_depositToExternalVault_rekt(3,0);

    bsmTester_updateEscrow_always_works();
>>>>>>> cb864ae0

    // forge test --match-test test_property_accounting_is_sound_0 -vvv 
    function test_property_accounting_is_sound_0() public {

        bsmTester_buyEbtcWithAsset(1);

<<<<<<< HEAD
        switch_asset(1);
=======
    bsmTester_sellAsset(1);
>>>>>>> cb864ae0

        asset_mint(0xc7183455a4C133Ae270771860664b6B7ec320bB1,1);

        assetVault_depositToExternalVault_rekt(1,0);

<<<<<<< HEAD
        property_accounting_is_sound();
=======
    escrow_depositToExternalVault_rekt(1,0);
>>>>>>> cb864ae0

    }

    // forge test --match-test test_inlined_withdrawProfitTest_1 -vvv 
    function test_inlined_withdrawProfitTest_1() public {

        bsmTester_buyEbtcWithAsset(1);

<<<<<<< HEAD
        assetVault_depositToExternalVault_rekt(1,0);

        bsmTester_updateAssetVault();

        inlined_withdrawProfitTest();
=======
    bsmTester_sellAsset(1);

    escrow_depositToExternalVault_rekt(1,0);

    bsmTester_updateEscrow();
>>>>>>> cb864ae0

    }

}<|MERGE_RESOLUTION|>--- conflicted
+++ resolved
@@ -27,81 +27,49 @@
         bsmTester_updateEscrow();
     } 
 
-<<<<<<< HEAD
-    // forge test --match-test test_doomsday_bsmTester_updateAssetVault_always_works_0 -vvv 
-    function test_doomsday_bsmTester_updateAssetVault_always_works_0() public {
-
-        bsmTester_buyEbtcWithAsset(3);
-
-        switch_asset(1);
-=======
 // forge test --match-test test_doomsday_bsmTester_updateEscrow_always_works_0 -vvv 
 function test_doomsday_bsmTester_updateEscrow_always_works_0() public {
 
     bsmTester_sellAsset(3);
->>>>>>> cb864ae0
+
+        switch_asset(1);
 
         asset_mint(0xc7183455a4C133Ae270771860664b6B7ec320bB1,1);
 
-        console2.log("assetVault.totalBalance()", assetVault.totalBalance());
-        console2.log("assetVault.depositAmount()", assetVault.depositAmount());
-
-<<<<<<< HEAD
-        assetVault_depositToExternalVault_rekt(3,0);
-
-        doomsday_bsmTester_updateAssetVault_always_works();
-
-    }
-=======
     console2.log("escrow.totalBalance()", escrow.totalBalance());
     console2.log("escrow.totalAssetsDeposited()", escrow.totalAssetsDeposited());
 
     escrow_depositToExternalVault_rekt(3,0);
 
     bsmTester_updateEscrow_always_works();
->>>>>>> cb864ae0
+
+    }
 
     // forge test --match-test test_property_accounting_is_sound_0 -vvv 
     function test_property_accounting_is_sound_0() public {
 
-        bsmTester_buyEbtcWithAsset(1);
+    bsmTester_sellAsset(1);
 
-<<<<<<< HEAD
         switch_asset(1);
-=======
-    bsmTester_sellAsset(1);
->>>>>>> cb864ae0
 
         asset_mint(0xc7183455a4C133Ae270771860664b6B7ec320bB1,1);
 
-        assetVault_depositToExternalVault_rekt(1,0);
+    escrow_depositToExternalVault_rekt(1,0);
 
-<<<<<<< HEAD
         property_accounting_is_sound();
-=======
-    escrow_depositToExternalVault_rekt(1,0);
->>>>>>> cb864ae0
 
     }
 
     // forge test --match-test test_inlined_withdrawProfitTest_1 -vvv 
     function test_inlined_withdrawProfitTest_1() public {
 
-        bsmTester_buyEbtcWithAsset(1);
-
-<<<<<<< HEAD
-        assetVault_depositToExternalVault_rekt(1,0);
-
-        bsmTester_updateAssetVault();
-
-        inlined_withdrawProfitTest();
-=======
     bsmTester_sellAsset(1);
 
     escrow_depositToExternalVault_rekt(1,0);
 
     bsmTester_updateEscrow();
->>>>>>> cb864ae0
+
+        inlined_withdrawProfitTest();
 
     }
 
