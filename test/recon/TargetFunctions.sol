// SPDX-License-Identifier: GPL-2.0
pragma solidity ^0.8.0;

// Chimera deps
import {vm} from "@chimera/Hevm.sol";

// Targets
// NOTE: Always import and apply them in alphabetical order, so much easier to debug!
import {AdminTargets} from "./targets/AdminTargets.sol";
import {InlinedTests} from "./targets/InlinedTests.sol";
import {ManagersTargets} from "./targets/ManagersTargets.sol";

import {OpType} from "./BeforeAfter.sol";

abstract contract TargetFunctions is AdminTargets, InlinedTests, ManagersTargets {
<<<<<<< HEAD
    function bsmTester_buyAssetWithEbtc(uint256 _ebtcAmountIn) public updateGhostsWithType(OpType.BUY_ASSET_WITH_EBTC) asActor {
        bsmTester.buyAssetWithEbtc(_ebtcAmountIn);
    }

    function bsmTester_buyEbtcWithAsset(uint256 _assetAmountIn) public updateGhosts asActor {
        bsmTester.buyEbtcWithAsset(_assetAmountIn);
=======
    function bsmTester_buyAsset(uint256 _ebtcAmountIn) public updateGhosts asActor {
        bsmTester.buyAsset(_ebtcAmountIn, _getActor());
    }

    function bsmTester_sellAsset(uint256 _assetAmountIn) public updateGhosts asActor {
        bsmTester.sellAsset(_assetAmountIn, _getActor());
>>>>>>> cb864ae0
    }

    function inlined_migration_causes_no_loss() public stateless {
        address[] memory actors = _getActors();

        // if a migration has happened, all depositAmount should be able to be withdrawn
        if(hasMigrated) {
            // setup adds in unbacked eBTC and underlying asset
            // so we just need to check that if we migrate, the actors can withdraw up to the depositAmount
            for (uint256 i = 0; i < actors.length; i++) {
                address actor = actors[i];
                uint256 depositAmount = assetVault.depositAmount();
                uint256 actorBalance = mockEbtcToken.balanceOf(actor);
                
                if(depositAmount >= actorBalance) {
                    vm.prank(actor);
                    bsmTester_buyAssetWithEbtc(actorBalance);
                } else {
                    vm.prank(actor);
                    bsmTester_buyAssetWithEbtc(depositAmount);
                }
            }

            // the depositAmount should be 0 after all the actors have withdrawn
            eq(assetVault.depositAmount(), 0, "depositAmount should be 0 after all the actors have exchanged eBTC for underlying asset");
        }
    }

    // Donations directly to the underlying vault
    function externalVault_mint(uint256 _amount) public updateGhosts asActor {
        externalVault.deposit(_amount, _getActor());
    }

    function externalVault_withdraw(uint256 _amount) public updateGhosts asActor{
        externalVault.withdraw(_amount, _getActor(), _getActor());
    }
}<|MERGE_RESOLUTION|>--- conflicted
+++ resolved
@@ -13,21 +13,12 @@
 import {OpType} from "./BeforeAfter.sol";
 
 abstract contract TargetFunctions is AdminTargets, InlinedTests, ManagersTargets {
-<<<<<<< HEAD
-    function bsmTester_buyAssetWithEbtc(uint256 _ebtcAmountIn) public updateGhostsWithType(OpType.BUY_ASSET_WITH_EBTC) asActor {
-        bsmTester.buyAssetWithEbtc(_ebtcAmountIn);
-    }
-
-    function bsmTester_buyEbtcWithAsset(uint256 _assetAmountIn) public updateGhosts asActor {
-        bsmTester.buyEbtcWithAsset(_assetAmountIn);
-=======
     function bsmTester_buyAsset(uint256 _ebtcAmountIn) public updateGhosts asActor {
         bsmTester.buyAsset(_ebtcAmountIn, _getActor());
     }
 
     function bsmTester_sellAsset(uint256 _assetAmountIn) public updateGhosts asActor {
         bsmTester.sellAsset(_assetAmountIn, _getActor());
->>>>>>> cb864ae0
     }
 
     function inlined_migration_causes_no_loss() public stateless {
